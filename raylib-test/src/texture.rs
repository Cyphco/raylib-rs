#[cfg(test)]
mod texture_test {
    use crate::tests::*;
    use raylib::prelude::*;
    #[test]
    fn test_image_loading() {
        let i = Image::load_image("resources/billboard.png").expect("image not found");
        Image::load_image("resources/doesnt_exist.png").expect_err("image found?");
        i.export_image("test_out/billboard.png");
        i.export_image_as_code("test_out/billboard_code.h");
    }

    ray_test!(test_texture_load);
    fn test_texture_load(thread: &RaylibThread) {
        let i =
            Image::load_image("resources/billboard.png").expect("could not load image billboard");
        let mut handle = TEST_HANDLE.write().unwrap();
        let rl = handle.as_mut().unwrap();
        let _ = rl
            .load_texture(thread, "resources/billboard.png")
            .expect("could not load texture billboard");
        let t = rl
            .load_texture_from_image(thread, &i)
            .expect("could not load texture from image");
        let _ = t
            .load_image()
            .expect("can't get an image from a texture created from an image...");
        i.export_image("test_out/billboard_texture.png");
    }

    ray_test!(test_render_texture);
    fn test_render_texture(t: &RaylibThread) {
        let mut handle = TEST_HANDLE.write().unwrap();
        let rl = handle.as_mut().unwrap();
        rl.load_render_texture(t, 256, 256)
            .expect("render texture created");
    }

<<<<<<< HEAD
    // TODO: Disabled, load_image_ex doesn't seem to exist
    // #[test]
    // fn test_image_manipulations() {
    //     // Just checking that nothing segfaults. Not ensuring they work as expected.
    //     let mut col = Vec::new();
    //     let mut alpha = Vec::new();
    //     let mut blank = Vec::new();
    //     for i in 0..32 {
    //         for j in 0..32 {
    //             col.push(Color::RED);
    //             blank.push(Color::new(0, 0, 0, 0));
    //             if (i / 8) % 2 == (j / 8) % 2 {
    //                 alpha.push(Color::new(255, 255, 255, 255))
    //             } else {
    //                 alpha.push(Color::new(0, 0, 0, 0))
    //             }
    //         }
    //     }
    //
    //     let mut i = Image::load_image_ex(&col, 32, 32).expect("failed to load binary image");
    //     let mut canvas = Image::load_image_ex(&blank, 32, 32).expect("failed to load canvas image");
    //     let mask = Image::load_image_ex(&alpha, 32, 32).expect("failed to load alpha image");
    //
    //     let mut c = i.clone();
    //
    //     c.alpha_mask(&mask);
    //     c.alpha_clear(Color::BLUE, 0.5);
    //     // shouldn't do anything
    //     c.alpha_crop(0.5);
    //     // shouldn't do anything
    //     c.alpha_premultiply();
    //     let mut blurry = c.clone();
    //     blurry.resize(256, 256);
    //     blurry.export_image("test_out/chessboard_blurry.png");
    //     c.resize_nn(256, 256);
    //     i.resize_canvas(256, 256, 10, 10, Color::BLUE);
    //     i.export_image("test_out/resized.png");
    //     c.export_image("test_out/chessboard.png");
    //     c.mipmaps();
    //     blurry.dither(128, 128, 128, 128);
    //     let colors = c.extract_palette(100);
    //     assert_eq!(colors.len(), 2, "color palette extraction failed");
    //     canvas.draw(
    //         &i,
    //         Rectangle::new(0.0, 0.0, 20.0, 20.0),
    //         Rectangle::new(0.0, 0.0, 20.0, 20.0),
    //         Color::WHITE,
    //     );
    //     canvas.draw_rectangle_lines(Rectangle::new(20.0, 0.0, 20.0, 20.0), 4, Color::GREEN);
    //     let rec = Rectangle::new(40.0, 0.0, 20.0, 20.0);
    //     canvas.draw_rectangle(
    //         rec.x as i32,
    //         rec.y as i32,
    //         rec.width as i32,
    //         rec.height as i32,
    //         Color::ORANGE,
    //     );
    //     canvas.flip_vertical();
    //     canvas.flip_horizontal();
    //     canvas.rotate_cw();
    //     canvas.rotate_ccw();
    //     canvas.color_tint(Color::PINK);
    //     canvas.color_invert();
    //     canvas.color_contrast(0.5);
    //     canvas.color_brightness(128);
    //     canvas.color_replace(Color::GREEN, Color::RED);
    //     canvas.export_image("test_out/canvas.png");
    //
    //     // Test generation functions
    //     let g = Image::gen_image_color(64, 64, Color::BLUE);
    //     g.export_image("test_out/generated_color.png");
    //     let g = Image::gen_image_gradient_v(64, 64, Color::RED, Color::BLUE);
    //     g.export_image("test_out/generated_gradient_v.png");
    //     let g = Image::gen_image_gradient_h(64, 64, Color::RED, Color::BLUE);
    //     g.export_image("test_out/generated_gradient_h.png");
    //     let g = Image::gen_image_gradient_radial(64, 64, 0.5, Color::RED, Color::BLUE);
    //     g.export_image("test_out/generated_gradient_radial.png");
    //     let g = Image::gen_image_checked(64, 64, 8, 8, Color::RED, Color::BLUE);
    //     g.export_image("test_out/generated_checked.png");
    //     let g = Image::gen_image_white_noise(64, 64, 0.7);
    //     g.export_image("test_out/generated_white.png");
    //     let g = Image::gen_image_perlin_noise(64, 64, 0, 0, 0.7);
    //     g.export_image("test_out/generated_perlin.png");
    //     let g = Image::gen_image_cellular(64, 64, 4);
    //     g.export_image("test_out/generated_cellular.png");
    // }
=======
>>>>>>> 5464ae27
    #[test]
    fn test_image_manipulations() {
        // Just checking that nothing segfaults. Not ensuring they work as expected.
        let mut col = Vec::new();
        let mut alpha = Vec::new();
        let mut blank = Vec::new();
        for i in 0..32 {
            for j in 0..32 {
                col.push(Color::RED);
                blank.push(Color::new(0, 0, 0, 0));
                if (i / 8) % 2 == (j / 8) % 2 {
                    alpha.push(Color::new(255, 255, 255, 255))
                } else {
                    alpha.push(Color::new(0, 0, 0, 0))
                }
            }
        }

        let mut i = Image::gen_image_color(32, 32, Color::RED);
        let mut canvas = Image::gen_image_color(32, 32, Color::BLANK);
        // let mask = Image::load_image_ex(&alpha, 32, 32).expect("failed to load alpha image");
        let mask = Image::gen_image_checked(32, 32, 8, 8, Color::WHITE, Color::BLANK);

        let mut c = i.clone();

        c.alpha_mask(&mask);
        c.alpha_clear(Color::BLUE, 0.5);
        // shouldn't do anything
        c.alpha_crop(0.5);
        // shouldn't do anything
        c.alpha_premultiply();
        let mut blurry = c.clone();
        blurry.resize(256, 256);
        blurry.export_image("test_out/chessboard_blurry.png");
        c.resize_nn(256, 256);
        i.resize_canvas(256, 256, 10, 10, Color::BLUE);
        i.export_image("test_out/resized.png");
        c.export_image("test_out/chessboard.png");
        c.mipmaps();
        blurry.dither(128, 128, 128, 128);
        let colors = c.extract_palette(100);
        assert_eq!(colors.len(), 2, "color palette extraction failed");
        canvas.draw(
            &i,
            Rectangle::new(0.0, 0.0, 20.0, 20.0),
            Rectangle::new(0.0, 0.0, 20.0, 20.0),
            Color::WHITE,
        );
        canvas.draw_rectangle_lines(Rectangle::new(20.0, 0.0, 20.0, 20.0), 4, Color::GREEN);
        let rec = Rectangle::new(40.0, 0.0, 20.0, 20.0);
        canvas.draw_rectangle(
            rec.x as i32,
            rec.y as i32,
            rec.width as i32,
            rec.height as i32,
            Color::ORANGE,
        );
        canvas.flip_vertical();
        canvas.flip_horizontal();
        canvas.rotate_cw();
        canvas.rotate_ccw();
        canvas.color_tint(Color::PINK);
        canvas.color_invert();
        canvas.color_contrast(0.5);
        canvas.color_brightness(128);
        canvas.color_replace(Color::GREEN, Color::RED);
        canvas.export_image("test_out/canvas.png");

        // Test generation functions
        let g = Image::gen_image_color(64, 64, Color::BLUE);
        g.export_image("test_out/generated_color.png");
        let g = Image::gen_image_gradient_v(64, 64, Color::RED, Color::BLUE);
        g.export_image("test_out/generated_gradient_v.png");
        let g = Image::gen_image_gradient_h(64, 64, Color::RED, Color::BLUE);
        g.export_image("test_out/generated_gradient_h.png");
        let g = Image::gen_image_gradient_radial(64, 64, 0.5, Color::RED, Color::BLUE);
        g.export_image("test_out/generated_gradient_radial.png");
        let g = Image::gen_image_checked(64, 64, 8, 8, Color::RED, Color::BLUE);
        g.export_image("test_out/generated_checked.png");
        let g = Image::gen_image_white_noise(64, 64, 0.7);
        g.export_image("test_out/generated_white.png");
        let g = Image::gen_image_perlin_noise(64, 64, 0, 0, 0.7);
        g.export_image("test_out/generated_perlin.png");
        let g = Image::gen_image_cellular(64, 64, 4);
        g.export_image("test_out/generated_cellular.png");
    }
}<|MERGE_RESOLUTION|>--- conflicted
+++ resolved
@@ -36,95 +36,6 @@
             .expect("render texture created");
     }
 
-<<<<<<< HEAD
-    // TODO: Disabled, load_image_ex doesn't seem to exist
-    // #[test]
-    // fn test_image_manipulations() {
-    //     // Just checking that nothing segfaults. Not ensuring they work as expected.
-    //     let mut col = Vec::new();
-    //     let mut alpha = Vec::new();
-    //     let mut blank = Vec::new();
-    //     for i in 0..32 {
-    //         for j in 0..32 {
-    //             col.push(Color::RED);
-    //             blank.push(Color::new(0, 0, 0, 0));
-    //             if (i / 8) % 2 == (j / 8) % 2 {
-    //                 alpha.push(Color::new(255, 255, 255, 255))
-    //             } else {
-    //                 alpha.push(Color::new(0, 0, 0, 0))
-    //             }
-    //         }
-    //     }
-    //
-    //     let mut i = Image::load_image_ex(&col, 32, 32).expect("failed to load binary image");
-    //     let mut canvas = Image::load_image_ex(&blank, 32, 32).expect("failed to load canvas image");
-    //     let mask = Image::load_image_ex(&alpha, 32, 32).expect("failed to load alpha image");
-    //
-    //     let mut c = i.clone();
-    //
-    //     c.alpha_mask(&mask);
-    //     c.alpha_clear(Color::BLUE, 0.5);
-    //     // shouldn't do anything
-    //     c.alpha_crop(0.5);
-    //     // shouldn't do anything
-    //     c.alpha_premultiply();
-    //     let mut blurry = c.clone();
-    //     blurry.resize(256, 256);
-    //     blurry.export_image("test_out/chessboard_blurry.png");
-    //     c.resize_nn(256, 256);
-    //     i.resize_canvas(256, 256, 10, 10, Color::BLUE);
-    //     i.export_image("test_out/resized.png");
-    //     c.export_image("test_out/chessboard.png");
-    //     c.mipmaps();
-    //     blurry.dither(128, 128, 128, 128);
-    //     let colors = c.extract_palette(100);
-    //     assert_eq!(colors.len(), 2, "color palette extraction failed");
-    //     canvas.draw(
-    //         &i,
-    //         Rectangle::new(0.0, 0.0, 20.0, 20.0),
-    //         Rectangle::new(0.0, 0.0, 20.0, 20.0),
-    //         Color::WHITE,
-    //     );
-    //     canvas.draw_rectangle_lines(Rectangle::new(20.0, 0.0, 20.0, 20.0), 4, Color::GREEN);
-    //     let rec = Rectangle::new(40.0, 0.0, 20.0, 20.0);
-    //     canvas.draw_rectangle(
-    //         rec.x as i32,
-    //         rec.y as i32,
-    //         rec.width as i32,
-    //         rec.height as i32,
-    //         Color::ORANGE,
-    //     );
-    //     canvas.flip_vertical();
-    //     canvas.flip_horizontal();
-    //     canvas.rotate_cw();
-    //     canvas.rotate_ccw();
-    //     canvas.color_tint(Color::PINK);
-    //     canvas.color_invert();
-    //     canvas.color_contrast(0.5);
-    //     canvas.color_brightness(128);
-    //     canvas.color_replace(Color::GREEN, Color::RED);
-    //     canvas.export_image("test_out/canvas.png");
-    //
-    //     // Test generation functions
-    //     let g = Image::gen_image_color(64, 64, Color::BLUE);
-    //     g.export_image("test_out/generated_color.png");
-    //     let g = Image::gen_image_gradient_v(64, 64, Color::RED, Color::BLUE);
-    //     g.export_image("test_out/generated_gradient_v.png");
-    //     let g = Image::gen_image_gradient_h(64, 64, Color::RED, Color::BLUE);
-    //     g.export_image("test_out/generated_gradient_h.png");
-    //     let g = Image::gen_image_gradient_radial(64, 64, 0.5, Color::RED, Color::BLUE);
-    //     g.export_image("test_out/generated_gradient_radial.png");
-    //     let g = Image::gen_image_checked(64, 64, 8, 8, Color::RED, Color::BLUE);
-    //     g.export_image("test_out/generated_checked.png");
-    //     let g = Image::gen_image_white_noise(64, 64, 0.7);
-    //     g.export_image("test_out/generated_white.png");
-    //     let g = Image::gen_image_perlin_noise(64, 64, 0, 0, 0.7);
-    //     g.export_image("test_out/generated_perlin.png");
-    //     let g = Image::gen_image_cellular(64, 64, 4);
-    //     g.export_image("test_out/generated_cellular.png");
-    // }
-=======
->>>>>>> 5464ae27
     #[test]
     fn test_image_manipulations() {
         // Just checking that nothing segfaults. Not ensuring they work as expected.
