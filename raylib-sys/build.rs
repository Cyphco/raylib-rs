--- conflicted
+++ resolved
@@ -79,11 +79,7 @@
     // This seems redundant, but I felt it was needed incase raylib changes it's default
     #[cfg(not(feature = "wayland"))]
     builder.define("USE_WAYLAND", "OFF");
-<<<<<<< HEAD
-    
-=======
-
->>>>>>> 5464ae27
+
     // Scope implementing flags for forcing OpenGL version
     // See all possible flags at https://github.com/raysan5/raylib/wiki/CMake-Build-Options
     {
@@ -258,11 +254,7 @@
         println!("cargo:rustc-link-lib=brcmEGL");
         println!("cargo:rustc-link-lib=brcmGLESv2");
         println!("cargo:rustc-link-lib=vcos");
-<<<<<<< HEAD
-   }
-=======
-    }
->>>>>>> 5464ae27
+    }
 
     println!("cargo:rustc-link-lib=static=raylib");
 }
