--- conflicted
+++ resolved
@@ -387,11 +387,6 @@
         }
     }
 
-<<<<<<< HEAD
-
-
-=======
->>>>>>> 5464ae27
     /// Exports mesh as an OBJ file.
     #[inline]
     fn export_mesh(&self, filename: &str) {
