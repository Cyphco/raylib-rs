--- conflicted
+++ resolved
@@ -3,9 +3,6 @@
 use crate::core::{RaylibHandle, RaylibThread};
 use crate::ffi;
 use std::ffi::CString;
-
-<<<<<<< HEAD
-=======
 /// Returns a random value between min and max (both included)
 /// ```rust
 /// use raylib::*;
@@ -16,8 +13,6 @@
 pub fn get_random_value<T: From<i32>>(min: i32, max: i32) -> T {
     unsafe { (ffi::GetRandomValue(min, max) as i32).into() }
 }
-
->>>>>>> 15e1fa33
 /// Open URL with default system browser (if available)
 /// ```ignore
 /// use raylib::*;
